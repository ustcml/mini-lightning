# Author: Jintao Huang
# Email: huangjintao@mail.ustc.edu.cn
# Date:

from ._types import *
from ._warmup_lrs import _lr_scheduler_rerun
from ._utils import (
    en_parallel, de_parallel, get_dist_setting, select_device,
    logger, write_to_yaml, write_to_csv, read_from_yaml,
    print_model_info, load_ckpt, save_ckpt, ModelCheckpoint, ResumeFromCkpt
)


# Note: global_epoch, batch_idx start from 0.
#   global_step starts from 1.
__all__ = ["LModule", "LDataModule", "Trainer"]
#


class LModule:
    def __init__(
        self,
        optimizers: List[Optimizer],
        lr_schedulers: List[LRScheduler],
        metrics: Dict[str, Metric],
        hparams: Any = None
    ) -> None:
        """
        optimizers: Use List, for supporting GAN
        hparams: Hyperparameters to be saved
            object or Dict[str, Any] or None
        """
        # _models: for trainer_init(device, ddp), _epoch_start(train, eval); print_model_info; save_ckpt
        self._models: List[str] = []
        self.optimizers = optimizers
        self.lr_schedulers = lr_schedulers
        self.metrics = metrics
        self.hparams = hparams
        self.trainer: Optional["Trainer"] = None

    @property
    def global_step(self) -> int:
        # global_step starts from 1
        # optimizer_step
        assert self.trainer is not None
        return self.trainer.global_step

    @property
    def global_epoch(self) -> int:
        # global_epoch starts from 0
        assert self.trainer is not None
        return self.trainer.global_epoch

    @property
    def device(self) -> Optional[Device]:
        assert self.trainer is not None
        return self.trainer.device

    #
    def log(self, k: str, v: Union[Tensor, float], *, prog_bar_mean: bool = True) -> None:
        """
        prog_bar_mean: mean of values in epoch is showed in prog_bar. (e.g. `loss`, `acc`: True. `lr`: False)
            note: `lr`, `global_step` logs automatically, no manual log is required.
        """
        assert self.trainer is not None
        if isinstance(v, Tensor):
            v = v.item()
        self.trainer._new_mes[k] = v
        self.trainer._prog_bar_mean[k] = prog_bar_mean

    def log_dict(self, _dict: Dict[str, Union[Tensor, float]], *, prog_bar_mean: bool = True) -> None:
        for k, v in _dict.items():
            self.log(k, v, prog_bar_mean=prog_bar_mean)
<<<<<<< HEAD
    #
=======

>>>>>>> 866e3177
    def trainer_init(self, trainer: "Trainer") -> None:
        self.trainer = trainer
        device = trainer.device
        #
        for s in self._models:
            model: Module = getattr(self, s)
            if next(model.parameters()).device.type == "cpu":
                model.to(device)
            model = en_parallel(model, trainer.parallel_mode, trainer.sync_bn)
            setattr(self, s, model)
        #
        for o in self.optimizers:
            o.load_state_dict(o.state_dict())  # to device
        #
        for metric in self.metrics.values():
            metric.to(device)

    @classmethod
    def batch_to_device(cls, batch: Any, device: Device) -> Any:
        if callable(getattr(batch, "to", None)):
            # Ref: https://github.com/Lightning-AI/lightning/blob/master/src/lightning/fabric/utilities/apply_func.py#L92
            #   same as pytorch-lightning
            kwargs = {}
            if isinstance(batch, Tensor) and device not in (Device("cpu"), "cpu"):
                kwargs["non_blocking"] = True
            return batch.to(device=device, **kwargs)
        #
        if isinstance(batch, Mapping):
            res = {}
            for k, v in batch.items():
                res[k] = cls.batch_to_device(v, device)
        elif isinstance(batch, Sequence) and not isinstance(batch, str):
            res = []
            for b in batch:
                res.append(cls.batch_to_device(b, device))
        elif isinstance(batch, (int, float)):
            res = batch
        else:
            raise TypeError(f"batch: {batch}, {type(batch)}")
        return res

    def optimizer_step(self, opt_idx: int) -> None:
        # note: skipping the update behavior at the first step may result in a warning in lr_scheduler.
        #   Don't worry about that ~.
        trainer = self.trainer
        assert trainer is not None
        if not trainer._found_nan and (trainer.amp or not trainer._found_inf):
            # With amp=False, using `optimizers[opt_idx].step()` is the same.
            trainer.scaler.step(self.optimizers[opt_idx])

    #
    def _epoch_start(self, stage: Literal["train", "val_test"]) -> None:
        for s in self._models:
            model: Module = getattr(self, s)
            if stage == "train":
                model.train()
            else:  # "val", "test"
                model.eval()
        for metric in self.metrics.values():
            metric.reset()

    def training_epoch_start(self) -> None:
        self._epoch_start("train")

    def validation_epoch_start(self) -> None:
        self._epoch_start("val_test")

    def test_epoch_start(self) -> None:
        self.validation_epoch_start()

    #
    def toggle_optimizer(self, opt_idx: int) -> None:
        """
        Ref: https://pytorch-lightning.readthedocs.io/en/latest/common/lightning_module.html#toggle-optimizer
        """
        optimizer_requires_grad: Dict[Parameter, bool] = {}
        # for recover
        for o in self.optimizers:
            for pg in o.param_groups:
                for p in pg["params"]:
                    if p in optimizer_requires_grad:
                        continue
                    optimizer_requires_grad[p] = p.requires_grad
                    p.requires_grad = False
        #
        for pg in self.optimizers[opt_idx].param_groups:
            for p in pg["params"]:
                p.requires_grad = optimizer_requires_grad[p]
        #
        self._optimizer_requires_grad = optimizer_requires_grad

    def untoggle_optimizer(self, opt_idx: int) -> None:
        # recover
        optimizer_requires_grad = self._optimizer_requires_grad
        for i, o in enumerate(self.optimizers):
            if i == opt_idx:
                continue
            for pg in o.param_groups:
                for p in pg["params"]:
                    if p in optimizer_requires_grad:
                        p.requires_grad = optimizer_requires_grad[p]
        #
        self._optimizer_requires_grad = {}

    def training_step(self, batch: Any, opt_idx: int) -> Tensor:
        """return loss"""
        raise NotImplementedError

    def validation_step(self, batch: Any) -> None:
        # If val_dataloader is not provided, this function may not be implemented
        raise NotImplementedError

    def test_step(self, batch: Any) -> None:
        return self.validation_step(batch)
    #

    def _val_test_epoch_end(self, k_prefix: Literal["val", "test"]) -> Dict[str, float]:
        mes: Dict[str, float] = {}
        for k, metric in self.metrics.items():
            if metric._update_count == 0:
                continue
            v = metric.compute()
            if isinstance(v, dict):
                for _k, _v in v.items():
                    mes[f"{k}_{_k}"] = _v
                continue
            #
            if isinstance(v, (tuple, list)):
                v = torch.tensor(v)
            assert isinstance(v, Tensor)
            if v.ndim > 0:
                mes[k] = v.mean().item()  # "macro" mean
                for i in range(len(v)):
                    mes[f"{k}_{i}"] = v[i].item()
            else:
                mes[k] = v.item()
        #
        mes = {f"{k_prefix}_{k}": v for k, v in mes.items()}
        return mes

    def training_epoch_end(self) -> None:
        return

    def validation_epoch_end(self) -> Dict[str, float]:
        return self._val_test_epoch_end("val")

    def test_epoch_end(self) -> Dict[str, float]:
        return self._val_test_epoch_end("test")

    @staticmethod
    def _parameters_empty(model: Module) -> bool:
        p = model.parameters()
        try:
            next(p)
        except StopIteration:
            return True
        return False

    def __setattr__(self, name: str, value: Any) -> None:
        if isinstance(value, Module) and not self._parameters_empty(value):  # avoid loss_fn
            if name not in self._models:
                self._models.append(name)
        super().__setattr__(name, value)

    def __delattr__(self, name: str) -> None:
        v = getattr(self, name)
        if isinstance(v, Module):
            self._models.remove(name)
        super().__delattr__(name)


class LDataModule:
    def __init__(
        self,
        train_dataset: Optional[Dataset],  # None: e.g. only test
        val_dataset: Optional[Dataset],
        test_dataset: Optional[Dataset],
        #
        batch_size: int = 1,
        num_workers: int = 0,
        pin_memory: bool = True,
        collate_fn: Optional[Callable[[List[Any]], Any]] = None,  # for test/val and (train if collate_fn_train is None)
        sampler: Optional[Sampler] = None,
        batch_sampler: Optional[Sampler] = None,
        *,
        # see sampler_train, batch_sampler_train
        shuffle_train: bool = True,
        drop_last_train: bool = True,  # If DP/DDP, drop_last=False may cause uneven split
        #
        batch_size_train: Optional[int] = None,
        num_workers_train: Optional[int] = None,
        pin_memory_train: Optional[bool] = None,
        collate_fn_train: Optional[Callable[[List[Any]], Any]] = None,
        sampler_train: Optional[Sampler] = None,
        batch_sampler_train: Optional[Sampler] = None,
    ) -> None:
        if batch_size_train is None:
            batch_size_train = batch_size
        if num_workers_train is None:
            num_workers_train = num_workers
        if pin_memory_train is None:
            pin_memory_train = pin_memory
        if collate_fn_train is None:
            collate_fn_train = collate_fn
        #
        if sampler_train is None:
            sampler_train = sampler
        if batch_sampler_train is None:
            batch_sampler_train = batch_sampler
        #
        if sampler_train is not None or batch_sampler_train is not None:
            shuffle_train = False
        if batch_sampler_train is not None:
            drop_last_train = False
        #
        self.train_dataloader: Optional[DataLoader] = None
        self.val_dataloader: Optional[DataLoader] = None
        self.test_dataloader: Optional[DataLoader] = None
        #
        if train_dataset is not None:
            self.train_dataloader = DataLoader(train_dataset, batch_size_train, shuffle=shuffle_train,
                                               num_workers=num_workers_train, pin_memory=pin_memory_train,
                                               drop_last=drop_last_train, collate_fn=collate_fn_train,
                                               sampler=sampler_train, batch_sampler=batch_sampler_train)
        #
        rank = get_dist_setting()[0]
        for dataset, loader_name in zip([val_dataset, test_dataset], ["val_dataloader", "test_dataloader"]):
            if rank in {-1, 0} and dataset is not None:
                loader = DataLoader(dataset, batch_size, shuffle=False,
                                    num_workers=num_workers, pin_memory=pin_memory,
                                    drop_last=False, collate_fn=collate_fn,
                                    sampler=sampler, batch_sampler=batch_sampler)
                setattr(self, loader_name, loader)


class Trainer:
    def __init__(
        self,
        lmodel: LModule,
        device_ids: List[int],
        max_epochs: Optional[int],  # None for only test
        runs_dir: str,
        model_checkpoint: Optional[ModelCheckpoint] = None,
        n_accumulate_grad: Union[int, Dict[int, int]] = 1,
        amp: bool = False,
        gradient_clip_norm: Optional[float] = None,
        sync_bn: bool = False,
        replace_sampler_ddp: bool = True,
        resume_from_ckpt: Union[str, ResumeFromCkpt, None] = None,
        #
        use_dp: bool = False,  # This parameter is valid only when len(device_ids) is >1
        tb_every_n_steps: int = 5,
        prog_bar_n_steps: int = 1,
        deterministic:  Optional[bool] = None,
        benchmark: Optional[bool] = None,
        verbose: bool = True,
    ) -> None:
        """
        About ddp mode: you can see example in `examples/cv_ddp.py`
            note: DDP: multi-gpu/node will be used for training, while single gpu will be used for validation or test
                to avoid the metrics error caused by the inability to evenly split the last batch
                Ref: https://torchmetrics.readthedocs.io/en/stable/pages/overview.html#metrics-in-distributed-data-parallel-ddp-mode
            note: DDP is recommended instead of DP.
                DDP uses multiple processes and DP uses multiple threads. DDP is faster than DP.
                In addition, DDP supports sync-BN.
        #
        device_ids: if len(device_ids) > 1, use DP(if use_dp=True)/MP. 
            e.g. []: stands for "cpu"; [0]; [0, 1, 2]
            note: DP: batch_size is split to each GPU. Make sure: batch_size % n_gpus == 0.
                DDP: total batch_size = batch_size * world_size. (different from DP)
            note: DP, DDP, sync_bn will modify lmodel.model (en_parallel). You need to de_parallel, de_sync_batchnorm manually if you want to get original model.
        n_accumulate_grad: Accumulates gradient every n batch. `batch_idx %`
            Ref: https://lightning.ai/docs/pytorch/stable/common/optimization.html#gradient-accumulation
            if n_accumulate_grad is Dict[int, int]: e.g. {5:2, 20:4} or {0:1, 5:2, 20:4}.
                Indicates 1 for 0-4 epoch, 2 for 5-19, and 4 after 20 epoch.
                This can accelerate the training speed in the initial stage, and get nice convergence performance in the end.
                (like bigger batch_size if you don't use bn); with big batch_size, you can increase the learning rate appropriately.
            note: the unupdated grad of the last batch will be updated before validation. Same behavior as PyTorch Lightning. 
        amp: Whether to use mixed precision training.
            Ref: https://pytorch.org/docs/stable/notes/amp_examples.html
            Effects: Speed up training and reduce memory consumption. Slightly (or not) decrease performance.
            note: Recommended for use in large models(e.g. GPT, BERT). Small models do not speed up training. 
        gradient_clip_norm: gradient clipping (norm) to prevents gradient explosion and log `grad_norm` before clipping if verbose=True. 
            It's usually set to 5, 10, 20.
            note: inf and nan check is added if gradient_clip_norm is not None. This can improve the stability of training.
                If inf or nan is found, this update will be skipped. (If amp=True, inf check is handled by amp)
        sync_bn: (valid only in DDP mode)
            This generally improves training accuracy and stability, but slightly slows down training speed.
        replace_sampler_ddp: (valid only in DDP mode) whether to use DistributedSampler in DDP mode.
            replace_sampler_ddp=False: each gpu will use the complete dataset.
            replace_sampler_ddp=True: It will slice the dataset into world_size chunks and distribute them to each gpu.
            note: Replace train_dataloader only. Because DDP uses a single gpu for val/test.
        resume_from_ckpt: e.g. `*.ckpt`
            If you want to resume from ckpt. please see examples in `examples/test_env.py`
        *
        tb_every_n_steps: Frequency of writing information to the tensorboard. `global_step % `
        prog_bar_n_steps: updating Frequency of progress bar. `batch_idx % `. (rank=0)
            note: torchmetrics is recommended for metrics calculation.
                if you use `self.log` in training, errors will occur when the length of the last batch is not equal to batch_size.
                    and it will just log rank=0 in ddp mode. (for faster)
                please don't use `self.log` in validation. (please use metrics["xxx"].update, for more precision)
            note: train: scalar of inf, nan will be skipped; val/test: scalar of inf, nan will be recorded.
        deterministic:
            deterministic=None: not modify
        benchmark: 
            benchmark=True, can speed up training. (Pytorch defaults to False)
                Ref: https://pytorch.org/docs/stable/backends.html#torch.backends.cudnn.torch.backends.cudnn.benchmark
            benchmark=None: if cudnn.deterministic=False, benchmark=True. else benchmark=False. 
                same as Pytorch Lightning behavior.
        verbose: records global_step, lr, (grad_norm if gradient_clip_norm=True) automatically. 
            (Only the prog bar is affected, tensorboard will always record)
            verbose=True: log in prog_bar.
            verbose=False: not log in prog_bar, making the prog_bar cleaner
        """
        self.rank, self.local_rank, self.world_size = get_dist_setting()
        self.version = None
        if self.rank in {-1, 0}:
            runs_dir = os.path.abspath(runs_dir)
            self.version = self._get_version(runs_dir)
            time = dt.datetime.now().strftime("%Y%m%d-%H%M%S.%f")  # window not support `:`
            runs_dir = os.path.join(runs_dir, f"v{self.version}-{time}")
            #
            self.runs_dir = runs_dir
            self.ckpt_dir = os.path.join(runs_dir, "checkpoints")
            self.tb_dir = os.path.join(runs_dir, "runs")  # tensorboard
            self.hparams_path = os.path.join(runs_dir, "hparams.yaml")
            self.result_yaml_path = os.path.join(runs_dir, "result.yaml")
            self.result_csv_path = os.path.join(runs_dir, "result.csv")
            self.log_path = os.path.join(runs_dir, "output.log")
            os.makedirs(self.ckpt_dir, exist_ok=True)
            os.makedirs(self.tb_dir, exist_ok=True)
            #
            self.save_hparams(lmodel.hparams)
            logger.info(f"runs_dir: {runs_dir}")
            self.tb_logger = SummaryWriter(self.tb_dir)
        #
        logger.info(f"Using local_rank: {self.local_rank}, rank: {self.rank}, world_size: {self.world_size}")
        #
        self.lmodel = lmodel
        self.device_ids = device_ids
        #
        if deterministic is not None:
            torch.backends.cudnn.deterministic = deterministic
        deterministic = torch.backends.cudnn.deterministic
        if deterministic:
            benchmark = False
        else:
            benchmark = True if benchmark is None else benchmark
        torch.backends.cudnn.benchmark = benchmark
        logger.info(f"Setting deterministic: {deterministic}")
        logger.info(f"Setting benchmark: {benchmark}")
        #
        device = select_device(device_ids)
        if self.rank == -1:
            self.device = device
            parallel_mode = "DP" if len(device_ids) > 1 and use_dp else None
        else:
            parallel_mode = "DDP"
            self.device = Device(self.local_rank)  # cover
            cuda.set_device(self.local_rank)  # set current cuda
            assert dist.is_available()
            if not dist.is_initialized():
                # nccl is not available in windows
                backend = "nccl" if dist.is_nccl_available() else "gloo"
                logger.info(f"Using backend: {backend}")
                dist.init_process_group(backend=backend, rank=self.rank, world_size=self.world_size)
        self.use_dp = use_dp
        self.parallel_mode: Literal["DP", "DDP", None] = parallel_mode
        self.sync_bn = sync_bn
        self.amp = amp
        logger.info(f"Using amp: {amp}")
        #
        self.max_epochs = max_epochs
        self.n_accumulate_grad = n_accumulate_grad
        if isinstance(self.n_accumulate_grad, dict):
            if 0 not in self.n_accumulate_grad.keys():
                self.n_accumulate_grad = self.n_accumulate_grad.copy()
                self.n_accumulate_grad.update({0: 1})
        self.gradient_clip_norm = gradient_clip_norm
        self.replace_sampler_ddp = replace_sampler_ddp
        #
        self.tb_every_n_steps = tb_every_n_steps
        self.prog_bar_n_steps = prog_bar_n_steps
        self.verbose = verbose
        #
        self.deterministic = deterministic
        self.benchmark = benchmark
        #
        self.scaler = GradScaler(enabled=amp)
        self.best_metric: Optional[float] = None
        self.best_ckpt_path: Optional[str] = None
        self.last_ckpt_path: Optional[str] = None
        self.global_step = 0  # optim_step
        self._last_optimize = False   # for last optimize before validation
        self._after_optimize = False
        self.global_epoch = -1
        # for log
        self._new_mes: Dict[str, float] = {}
        self._prog_bar_mean: Dict[str, bool] = {}
        # check inf nan
        self._found_inf = False
        self._found_nan = False
        # for last_val
        self._last_val = False
        # for train epoch
        self._rec_mes_train: Dict[str, float] = {}
        self._mean_metrics_train: Dict[str, MeanMetric] = {}
        self._tb_mean_metrics_train: Dict[str, MeanMetric] = {}
        #
        self._saveing_n: int = 0  # nums of saving last models (epoch/step mode)
        #
        self.model_checkpoint = model_checkpoint if model_checkpoint is not None else ModelCheckpoint()
        self.resume_from_ckpt = resume_from_ckpt
        if resume_from_ckpt is not None:
            rfc = resume_from_ckpt
            if isinstance(rfc, str):
                self._load_ckpt(rfc, False, False, False, False)
                logger.info(f"Using ckpt: {rfc}")
            elif isinstance(rfc, ResumeFromCkpt):
                if rfc.ckpt_path is not None:
                    self._load_ckpt(rfc.ckpt_path, rfc.load_optimizers, rfc.load_lr_schedulers, 
                                    rfc.load_message, False)
                    logger.info(f"Using ckpt: {rfc.ckpt_path}, resume_from_ckpt: {rfc}")
            else:
                raise ValueError(f"resume_from_ckpt: {rfc}")

        lmodel.trainer_init(self)
        for s in lmodel._models:
            model: Module = getattr(lmodel, s)
            print_model_info(model, s, None)

    @staticmethod
    def _get_version(runs_dir: str) -> int:
        if os.path.isdir(runs_dir):
            fnames = os.listdir(runs_dir)
        else:
            fnames = []
        v_list = [-1]
        for fname in fnames:
            m = re.match(r"v(\d+)", fname)
            if m is None:
                continue
            v = m.group(1)
            v_list.append(int(v))
        return max(v_list) + 1

    @classmethod
    def _check_hparams(cls, hparams: Any) -> Any:
        if hparams is None or isinstance(hparams, (int, float, str, complex)):  # bool is a subclass of int
            return hparams
        if isinstance(hparams, Sequence):
            res = []
            for hp in hparams:
                res.append(cls._check_hparams(hp))
        elif isinstance(hparams, Mapping):
            res = {}
            for k, v in hparams.items():
                res[k] = cls._check_hparams(v)
        else:
            res = repr(hparams)  # e.g. function
        return res

    def save_hparams(self, hparams: Any) -> None:
        if self.rank not in {-1, 0}:
            return
        if hparams is None:
            hparams = {}
        elif not isinstance(hparams, dict):
            hparams = hparams.__dict__
        saved_hparams = self._check_hparams(hparams)
        logger.info(f"Saving hparams: {saved_hparams}")
        write_to_yaml(saved_hparams, self.hparams_path)

    @staticmethod
    def _metrics_update(metrics: Dict[str, MeanMetric], new_mes: Dict[str, float], prog_bar_mean: Dict[str, bool],
                        device: Device, ignore_inf_nan: bool = False) -> None:
        for k, v in new_mes.items():
            if not prog_bar_mean[k]:
                continue
            if k not in metrics:
                metrics[k] = MeanMetric(sync_on_compute=False).to(device)
            if ignore_inf_nan and (math.isinf(v) or math.isnan(v)):  # ignore
                continue
            metrics[k].update(v)

    @staticmethod
    def _metrics_compute(metrics: Dict[str, MeanMetric]) -> Dict[str, float]:
        res = {}
        for k in metrics.keys():
            v: Tensor = metrics[k].compute()
            res[k] = v.item()
        return res

    def _tb_logger_add_scalars(self, mes: Dict[str, float], step: int) -> None:
        if self.rank not in {-1, 0}:
            return
        for k, v in mes.items():
            self.tb_logger.add_scalar(k, v, global_step=step)

    def _remove_ckpt(self, mode: str) -> None:
        if mode == "best" and self.best_ckpt_path is not None:
            os.remove(self.best_ckpt_path)
        elif mode == "last" and self.last_ckpt_path is not None:
            os.remove(self.last_ckpt_path)

    def _result_saving(self, mes: Dict[str, float]) -> None:
        if self.rank not in {-1, 0}:
            return
        mc = self.model_checkpoint

        if mc.val_mode == "epoch":
            val_mode_val = self.global_epoch  # validation_mode_value
        else:
            val_mode_val = self.global_step
        #
        mode = mes["mode"]
        write_to_yaml({f"{mode}[{mc.val_mode}={val_mode_val}]": mes}, self.result_yaml_path, mode="a")
        if mc.write_result_csv:
            self.write_csv_from_yaml()

    def write_csv_from_yaml(self) -> None:
        #
        data: Dict[str, Dict[str, float]] = read_from_yaml(self.result_yaml_path)
        keys = set()
        for k, v in data.items():
            for k2 in v.keys():
                keys.add(k2)
        #
        mc = self.model_checkpoint
        keys.remove("mode")
        if mc.val_mode == "epoch":
            keys.remove("global_epoch")
            keys = ["mode", "global_epoch"] + sorted(keys)
        else:
            keys.remove("global_step")
            keys = ["mode", "global_step"] + sorted(keys)
        #
        res = [keys]
        for d in data.values():
            r = []
            for k in keys:
                r.append(d[k] if k in d else "")
            res.append(r)
        write_to_csv(res, self.result_csv_path, mode="w")

    @staticmethod
    def _is_better_than(metric: float, old_metric: Optional[float], higher_is_better: bool) -> bool:
        if old_metric is None:
            return True
        if higher_is_better:
            return metric >= old_metric
        else:
            return metric <= old_metric

    def _save_ckpt(self, fpath: str) -> None:
        if self.rank not in {-1, 0}:
            return
        lmodel = self.lmodel
        mc = self.model_checkpoint
        kwargs: Dict[str, Any] = {
            "global_step": self.global_step,
            "global_epoch": self.global_epoch,
            "core_metric": {
                "name": mc.core_metric_name,
                "higher_is_better": mc.higher_is_better,
                "best_value": self.best_metric
            }
        }
        model_list = {s: de_parallel(getattr(lmodel, s)) for s in lmodel._models}
        optimizers = lmodel.optimizers if mc.saving_optimizers else []
        lr_schedulers = lmodel.lr_schedulers if mc.saving_lr_schedulers else []
        # 
        if mc.saving_hf_mode: 
            models_sd = {}
            _dir_path, _fname = os.path.split(fpath)
            if _fname.startswith("best"):
                save_dir = os.path.join(_dir_path, "best")
            else:
                save_dir = os.path.join(_dir_path, "last")
            #
            os.makedirs(save_dir, exist_ok=True)
            for m in model_list.values():
                if hasattr(m, "save_pretrained"):
                    m.save_pretrained(save_dir)
        else:
            models_sd  =  {k: m.state_dict() for k, m in model_list.items()}
        save_ckpt(fpath, models_sd, optimizers, lr_schedulers, **kwargs)

    def _load_ckpt(self, fpath: str, load_optimizers: bool, load_lr_schedulers: bool,
                   load_mes: bool, strict: bool) -> None:
        # fpath: `*.ckpt`
        lmodel = self.lmodel
        map_location = self.device
        models_sd, optimizers_sd_list, lr_s_sd_list, mes = load_ckpt(fpath, map_location)
        if len(models_sd) == 0:
            # if mc.saving_hf_mode is True: please use model.from_pretrained
            logger.warning(f"[{fpath} load failed] len(models_sd) == 0")
            return
        if load_optimizers:
            for optimizer, o_sd in zip(lmodel.optimizers, optimizers_sd_list):
                optimizer.load_state_dict(o_sd)
        if load_lr_schedulers:
            for lr_s, lr_s_sd in zip(lmodel.lr_schedulers, lr_s_sd_list):
                lr_s_sd = {k: v for k, v in lr_s_sd.items() if not ismethod(v)}
                lr_s.load_state_dict(lr_s_sd)
                _lr_scheduler_rerun(lr_s)
        #
        if load_mes:
            self.global_step = mes["global_step"]
            self.global_epoch = mes["global_epoch"]
        #
        for k, state_dict in models_sd.items():
            model: Module = getattr(lmodel, k)
            load_sd_mes = model.load_state_dict(state_dict, strict=strict)
            if strict is False:
                logger.info(load_sd_mes)

    def _model_saving(self, core_metric: Optional[float]) -> None:
        if self.rank not in {-1, 0}:
            return
        #
        metric_str = ""
        mc = self.model_checkpoint
        if mc.val_mode == "epoch":
            val_mode_val = self.global_epoch
        else:
            val_mode_val = self.global_step
        #
        if mc.saving_best_model and core_metric is not None:
            assert mc.higher_is_better is not None
            tag = "+" if mc.higher_is_better else "-"
            metric_str = f"-{mc.core_metric_name}[{tag}]={core_metric:.6f}"
            if self._is_better_than(core_metric, self.best_metric, mc.higher_is_better):
                self._remove_ckpt("best")
                self.best_metric = core_metric
                ckpt_fname = f"best-{mc.val_mode}={val_mode_val}{metric_str}.ckpt"
                self.best_ckpt_path = os.path.join(self.ckpt_dir, ckpt_fname)
                self._save_ckpt(self.best_ckpt_path)
                logger.info((f"Best model, saving model `{ckpt_fname}`"))
        #
        self._saveing_n += 1
        if mc.saving_last_model_every_n and self._saveing_n % mc.saving_last_model_every_n == 0:
            self._remove_ckpt("last")
            ckpt_fname = f"last-{mc.val_mode}={val_mode_val}{metric_str}.ckpt"
            self.last_ckpt_path = os.path.join(self.ckpt_dir, ckpt_fname)
            self._save_ckpt(self.last_ckpt_path)

    def _get_res_mes(self, mean_metrics: Dict[str, MeanMetric], rec_mes: Dict[str, float],
                     mode: Literal["tb", "result", "prog_bar"]) -> Dict[str, float]:
        """not inplace"""
        res = rec_mes.copy()
        res.update(self._metrics_compute(mean_metrics))
        if mode == "tb":
            res["global_epoch"] = self.global_epoch
            res.pop("global_step", None)
            return res
        #
        if mode == "result":
            res["global_epoch"] = self.global_epoch
            return res
        # prog_bar
        prog_bar_res = {}
        for k in res.keys():
            if not self.verbose and (k == "global_step" or k.startswith("lr") or k.startswith("grad_norm")):
                continue
            prog_bar_res[k] = res[k]
        return prog_bar_res

    def _reduce_mes(self, mes: Dict[str, float], device: Device) -> Dict[str, float]:
        """not inplace"""
        assert self.rank >= 0
        res_mes = {}
        tensors = torch.tensor([v for v in mes.values()]).to(device)
        dist.reduce(tensors, dst=0, op=dist.ReduceOp.SUM)
        tensors /= self.world_size
        if self.rank == 0:
            for k, t in zip(mes.keys(), tensors):
                res_mes[k] = t.item()
        #
        return res_mes

    @staticmethod
    def _get_epoch_end_string(mes: Dict[str, float]) -> str:
        res = "Epoch End: "
        for i, (k, v) in enumerate(mes.items()):
            if i != 0:
                res += ", "
            res += f"{k}={v:.6f}"
        return res

    @staticmethod
    def _replace_sampler_ddp(dataloader: DataLoader) -> DataLoader:
        shuffle = True
        if isinstance(dataloader.sampler, SequentialSampler):
            shuffle = False
        sampler = DistributedSampler(dataloader.dataset, shuffle=shuffle)
        logger.info(f"Using DistributedSampler: shuffle={shuffle}")
        dataloader = DataLoader(dataloader.dataset, dataloader.batch_size, sampler=sampler,
                                num_workers=dataloader.num_workers, pin_memory=dataloader.pin_memory,
                                drop_last=dataloader.drop_last, collate_fn=dataloader.collate_fn)
        return dataloader

    def _optimize_step(self) -> None:
        self._last_optimize = False
        self._after_optimize = True
        self.global_step += 1
        #
        lmodel = self.lmodel
        scaler = self.scaler
        lmodel.log(f"global_step", self.global_step, prog_bar_mean=False)
        for opt_idx, opt in enumerate(lmodel.optimizers):
            if self.gradient_clip_norm is not None:
                scaler.unscale_(opt)
                grad_norm = clip_grad_norm_(  # scalar
                    (p for pg in opt.param_groups for p in pg["params"]),
                    max_norm=self.gradient_clip_norm, error_if_nonfinite=False
                )
                #
                if not self.amp:
                    self._found_inf = grad_norm.isinf().item()
                self._found_nan = grad_norm.isnan().item()
                #
                gn_tag = f"grad_norm" if len(lmodel.optimizers) == 1 else f"grad_norm_opt{opt_idx}"
                lmodel.log(gn_tag, grad_norm, prog_bar_mean=True)
        # log lr
        for opt_idx, opt in enumerate(lmodel.optimizers):
            for i, lr in enumerate([group["lr"] for group in opt.param_groups]):
                lr_tag = f"lr{i}" if len(lmodel.optimizers) == 1 else f"lr{i}_opt{opt_idx}"
                lmodel.log(lr_tag, lr, prog_bar_mean=False)
            #
            lmodel.optimizer_step(opt_idx)
            self._found_inf = False
            self._found_nan = False
            scaler.update()
            # set_to_none can increase the speed. not same as pytorch lightning
            #   Ref: https://pytorch.org/docs/stable/generated/torch.optim.Optimizer.zero_grad.html
            opt.zero_grad(set_to_none=True)

    def _train_epoch(self, dataloader: DataLoader, val_dataloader: Optional[DataLoader] = None) -> Dict[str, float]:
        lmodel = self.lmodel
        assert len(lmodel.optimizers) > 0
        mc = self.model_checkpoint
        device = self.device
        #
        if self.replace_sampler_ddp and self.rank != -1:
            dataloader.sampler.set_epoch(self.global_epoch)
        #
        if isinstance(self.n_accumulate_grad, dict):
            nag_list: List[int] = sorted(self.n_accumulate_grad.keys())  # nag: n_accumulate_grad
            idx = nag_list[bisect_right(nag_list, self.global_epoch) - 1]
            n_accumulate_grad: int = self.n_accumulate_grad[idx]
            if idx == self.global_epoch:
                logger.info(f"Current n_accumulate_grad: {n_accumulate_grad}")
        elif isinstance(self.n_accumulate_grad, int):
            n_accumulate_grad = self.n_accumulate_grad
        else:
            raise TypeError(f"self.n_accumulate_grad: {self.n_accumulate_grad}, type: {type(self.n_accumulate_grad)}")
        #
        try:
            total = len(dataloader)
        except (TypeError, AttributeError):
            total = None
        _leave = False
        if mc.val_mode == "epoch" and (self.global_epoch + 1) % mc.val_every_n == 0:  # need val after this epoch
            _leave = True
        elif self.global_epoch + 1 == self.max_epochs:
            _leave = True
        #
        _rec_mes = self._rec_mes_train
        _mean_metrics = self._mean_metrics_train
        _tb_mean_metrics = self._tb_mean_metrics_train
        prog_bar = tqdm(total=total,
                        desc=f"Epoch {self.global_epoch}", dynamic_ncols=True, disable=self.rank > 0, leave=_leave)  # mininterval=0.01
        batch_idx = -1  # avoid unbound
        self._prog_bar_mean.clear()
        for batch_idx, batch in enumerate(dataloader):
            self._after_optimize = False
            self._last_optimize = True
            self._last_val = True  # need last val
            self._new_mes.clear()
            #
            batch = lmodel.batch_to_device(batch, device)
            for opt_idx in range(len(lmodel.optimizers)):
                if len(lmodel.optimizers) > 1:
                    lmodel.toggle_optimizer(opt_idx)
                with autocast(device_type=self.device.type, dtype=None, enabled=self.amp):
                    loss = lmodel.training_step(batch, opt_idx)
                #
                loss.div_(n_accumulate_grad)
                self.scaler.scale(loss).backward()
                if len(lmodel.optimizers) > 1:
                    lmodel.untoggle_optimizer(opt_idx)
            # optimize
            if (batch_idx + 1) % n_accumulate_grad == 0:
                self._optimize_step()
            #
            self._metrics_update(_mean_metrics, self._new_mes, self._prog_bar_mean, device, True)
            self._metrics_update(_tb_mean_metrics, self._new_mes, self._prog_bar_mean, device, True)
            _rec_mes.update(self._new_mes)
            # prog_bar
            if (batch_idx + 1) % self.prog_bar_n_steps == 0:
                prog_bar_mes = self._get_res_mes(_mean_metrics, _rec_mes, "prog_bar")
                if self.rank >= 0:
                    prog_bar_mes = self._reduce_mes(prog_bar_mes, device)
                    #
                if self.rank in {-1, 0}:
                    if "global_step" in prog_bar_mes:
                        prog_bar_mes["global_step"] = str(int(prog_bar_mes["global_step"]))
                    prog_bar_mes["v"] = self.version
                prog_bar.set_postfix(prog_bar_mes, refresh=False)  # rank > 0 disable.
                prog_bar.update(self.prog_bar_n_steps)
            # tensorboard
            if self.global_step % self.tb_every_n_steps == 0 and self._after_optimize:
                tb_mes = self._get_res_mes(_tb_mean_metrics, _rec_mes, "tb")
                _tb_mean_metrics.clear()
                if self.rank >= 0:
                    tb_mes = self._reduce_mes(tb_mes, device)
                self._tb_logger_add_scalars(tb_mes, self.global_step)
            # val
            if mc.val_mode == "step" and self.global_step % mc.val_every_n == 0 and self._after_optimize:
                res_mes = self._get_res_mes(_mean_metrics, _rec_mes, "result")
                prog_bar.refresh()
                if not prog_bar.disable:
                    prog_bar.fp.write("\n")
                self._val_and_save_after_train(val_dataloader, res_mes)
        #
        if (batch_idx + 1 - prog_bar.n) > 0:
            prog_bar.update(batch_idx + 1 - prog_bar.n)
        prog_bar.close()
        res_mes = self._get_res_mes(_mean_metrics, _rec_mes, "result")
        #
        self.lmodel.training_epoch_end()
        return res_mes

    def _val_test(
        self, dataloader: Optional[DataLoader], stage: Literal["val", "test"], desc: str
    ) -> Tuple[Optional[float], Dict[str, float]]:
        # val: if core_metric returns None, then only save the last model.
        # test: core_metric always is None
        #
        if self.rank not in {-1, 0}:
            dist.barrier()
            return None, {}
        #
        lmodel = self.lmodel
        device = self.device
        mc = self.model_checkpoint
        #
        model_r = {}
        for s in lmodel._models:
            model: Module = getattr(lmodel, s)
            model_r[s] = model
            model = de_parallel(model)
            setattr(lmodel, s, model)
        metrics_r: Dict[str, bool] = {k: m._to_sync for k, m in lmodel.metrics.items()}
        for m in lmodel.metrics.values():
            # torchmetrics private variable
            #   default: sync_on_compute = True
            m._to_sync = False
            m.sync_on_compute = False
        #
        if stage == "val":
            val_test_epoch_start = lmodel.validation_epoch_start
            val_test_step = lmodel.validation_step
            val_test_epoch_end = lmodel.validation_epoch_end
        elif stage == "test":
            val_test_epoch_start = lmodel.test_epoch_start
            val_test_step = lmodel.test_step
            val_test_epoch_end = lmodel.test_epoch_end
        else:
            raise ValueError(f"stage: {stage}")
        #
        val_test_epoch_start()
        #
        _rec_mes: Dict[str, float] = {}  # Save the most recent mes. (for prog_bar)
        _mean_metrics: Dict[str, MeanMetric] = {}
        if dataloader is not None:
            try:
                total = len(dataloader)
            except (TypeError, AttributeError):
                total = None
            prog_bar = tqdm(total=total, desc=desc, dynamic_ncols=True, leave=True, position=0)
            batch_idx = -1  # avoid unbound
            self._prog_bar_mean.clear()
            for batch_idx, batch in enumerate(dataloader):
                self._new_mes.clear()
                with torch.no_grad():
                    batch = lmodel.batch_to_device(batch, device)
                    val_test_step(batch)
                #
                self._metrics_update(_mean_metrics, self._new_mes, self._prog_bar_mean, device, False)
                _rec_mes.update(self._new_mes)
                # prog_bar
                if (batch_idx + 1) % self.prog_bar_n_steps == 0:
                    prog_bar_mes = self._get_res_mes(_mean_metrics, _rec_mes, "prog_bar")
                    prog_bar.set_postfix(prog_bar_mes, refresh=False)
                    prog_bar.update(self.prog_bar_n_steps)
            if (batch_idx + 1 - prog_bar.n) > 0:
                prog_bar.update(batch_idx + 1 - prog_bar.n)
            prog_bar.close()
        #
        res_mes = self._get_res_mes(_mean_metrics, _rec_mes, "result")
        #
        with torch.no_grad():
            metrics = val_test_epoch_end()
        res_mes.update(metrics)
        if mc.val_mode == "epoch":
            step = self.global_epoch
        else:
            step = self.global_step
        tb_mes = res_mes.copy()
        tb_mes.pop("global_epoch")
        self._tb_logger_add_scalars(tb_mes, step)
        #
        core_metric = None
        if len(metrics) > 0:
            logger.info(self._get_epoch_end_string(metrics))
            if stage == "val":
                core_metric_name = "val_" + mc.core_metric_name
                core_metric = metrics[core_metric_name]
        # recover
        for s, model in model_r.items():
            setattr(lmodel, s, model)
        for k, b in metrics_r.items():
            lmodel.metrics[k]._to_sync = b
            lmodel.metrics[k].sync_on_compute = b
        #
        if self.rank == 0:
            dist.barrier()
        res_mes.update({"global_epoch": self.global_epoch, "global_step": self.global_step})
        return core_metric, res_mes

    def _val_and_save_after_train(self, val_dataloader: Optional[DataLoader], train_mes: Dict[str, float]) -> None:
        if self._last_optimize:
            self._optimize_step()
        core_metric, val_mes = self._val_test(val_dataloader, "val", "  Val: ")
        val_mes.update(train_mes)
        # save model and result
        # if core_metric=None, then only save the last model.
        self._model_saving(core_metric)
        val_mes["mode"] = "val"
        self._result_saving(val_mes)
        self._rec_mes_train.clear()
        self._mean_metrics_train.clear()
        self._last_val = False
        # The reason for this design: training_epoch_start() is mainly for model.train(), metric.reset()
        #   But the training_epoch_end() is mainly for learning_rate adjustment
        self.lmodel.training_epoch_start()

    def _test(self, dataloader: Optional[DataLoader],
              model_type: Literal["last", "best"]) -> None:
        #
        if model_type == "best":
            assert self.best_ckpt_path is not None
            self._load_ckpt(self.best_ckpt_path, False, False, True, True)
            title = f"Test Best(Epoch={self.global_epoch})"
        else:
            title = f"Test Last(Epoch={self.global_epoch})"
        desc = title + ": "
        #
        _, res_mes = self._val_test(dataloader, "test", desc)
        res_mes["mode"] = f"test_{model_type}"
        self._result_saving(res_mes)
        #
        if model_type == "best":
            assert self.last_ckpt_path is not None
            self._load_ckpt(self.last_ckpt_path, False, False, True, True)

    def _best_ckpt_is_last(self) -> bool:
        if self.best_ckpt_path is None or self.last_ckpt_path is None:
            return False

        best_ckpt_fname = os.path.basename(self.best_ckpt_path)
        m = re.match(r"best-(epoch|step)=(\d+)", best_ckpt_fname)
        assert m is not None
        best_n = m.group(2)
        last_ckpt_fname = os.path.basename(self.last_ckpt_path)
        m = re.match(r"last-(epoch|step)=(\d+)", last_ckpt_fname)
        assert m is not None
        last_n = m.group(2)
        return best_n == last_n

    def fit(self, train_dataloader: DataLoader,
            val_dataloader: Optional[DataLoader]) -> None:
        if self.replace_sampler_ddp and self.rank != -1:
            train_dataloader = self._replace_sampler_ddp(train_dataloader)
        mc = self.model_checkpoint
        if val_dataloader is not None:
            assert mc.core_metric_name is not None
            assert mc.higher_is_better is not None
        #
        self.lmodel.training_epoch_start()
        train_mes = {}
        assert self.max_epochs is not None
        for _ in range(self.global_epoch + 1, self.max_epochs):
            self.global_epoch += 1
            train_mes = self._train_epoch(train_dataloader, val_dataloader)
            if mc.val_mode == "epoch" and (self.global_epoch + 1) % mc.val_every_n == 0:
                self._val_and_save_after_train(val_dataloader, train_mes)
        if self._last_val:
            self._val_and_save_after_train(val_dataloader, train_mes)
        cuda.empty_cache()

    def test(self, dataloader: Optional[DataLoader], test_best: bool = True, test_last: bool = True) -> None:
        if test_best:
            # If last first, last will be overridden in tensorboard. So best first.
            if self.best_ckpt_path is None:
                logger.warning("[Ignore test best] self.best_ckpt_path is None")
                test_best = False
            else:
                self._test(dataloader, "best")
        #
        if test_last:  # just current model
            if self._best_ckpt_is_last() and test_best:
                logger.info("[Ignore test last] the best ckpt and the last ckpt is the same")
            else:
                self._test(dataloader, "last")
        cuda.empty_cache()<|MERGE_RESOLUTION|>--- conflicted
+++ resolved
@@ -71,11 +71,7 @@
     def log_dict(self, _dict: Dict[str, Union[Tensor, float]], *, prog_bar_mean: bool = True) -> None:
         for k, v in _dict.items():
             self.log(k, v, prog_bar_mean=prog_bar_mean)
-<<<<<<< HEAD
     #
-=======
-
->>>>>>> 866e3177
     def trainer_init(self, trainer: "Trainer") -> None:
         self.trainer = trainer
         device = trainer.device
